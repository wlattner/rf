--- conflicted
+++ resolved
@@ -243,7 +243,7 @@
 
 }
 
-func variableImportanceReport(clf *forest.ForestClassifier, varNames []string) {
+func variableImportanceReport(clf *forest.Classifier, varNames []string) {
 	// variable importance
 	varImp := clf.VarImp()
 	sortByImportance(varImp, varNames)
@@ -271,10 +271,8 @@
 	v.varName[i], v.varName[j] = v.varName[j], v.varName[i]
 }
 
-<<<<<<< HEAD
 func sortByImportance(imp []float64, names []string) {
 	sort.Sort(sort.Reverse(varImpSort{imp: imp, varName: names}))
-=======
 }
 
 func classNames(ids []int, classes []string) []string {
@@ -284,5 +282,4 @@
 	}
 
 	return names
->>>>>>> 2b889ed4
 }