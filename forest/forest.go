// forest implements random forests as described in
// Louppe, G. (2014) "Understanding Random Forests: From Theory to Practice" (PhD thesis)
// http://arxiv.org/abs/1407.7502
//
// Most of the algorithms implemented in this package come from chapter 4 of the
// thesis.
package forest

import (
	"encoding/gob"
	"io"
	"math"
	"math/rand"
	"time"

	"github.com/wlattner/rf/tree"
)

<<<<<<< HEAD
type ForestClassifier struct {
	NTrees          int
	MinSplit        int
	MinLeaf         int
	MaxDepth        int
	MaxFeatures     int
	Classes         []string
	Trees           []*tree.Classifier
	impurity        tree.ImpurityMeasure
	nWorkers        int
	computeOOB      bool
	ConfusionMatrix [][]int
	Accuracy        float64
}

// methods for the forestConfiger interface
func (c *ForestClassifier) setMinSplit(n int)                  { c.MinSplit = n }
func (c *ForestClassifier) setMinLeaf(n int)                   { c.MinLeaf = n }
func (c *ForestClassifier) setMaxDepth(n int)                  { c.MaxDepth = n }
func (c *ForestClassifier) setImpurity(f tree.ImpurityMeasure) { c.impurity = f }
func (c *ForestClassifier) setMaxFeatures(n int)               { c.MaxFeatures = n }
func (c *ForestClassifier) setNumTrees(n int)                  { c.NTrees = n }
func (c *ForestClassifier) setNumWorkers(n int)                { c.nWorkers = n }
func (c *ForestClassifier) setComputeOOB()                     { c.computeOOB = true }
=======
func init() {
	rand.Seed(time.Now().UnixNano())
}

type Classifier struct {
	NTrees      int
	MinSplit    int
	MinLeaf     int
	MaxDepth    int
	MaxFeatures int
	Classes     []string
	Trees       []*tree.Classifier
	impurity    tree.ImpurityMeasure
	nWorkers    int
}

// methods for the forestConfiger interface
func (c *Classifier) setMinSplit(n int)                  { c.MinSplit = n }
func (c *Classifier) setMinLeaf(n int)                   { c.MinLeaf = n }
func (c *Classifier) setMaxDepth(n int)                  { c.MaxDepth = n }
func (c *Classifier) setImpurity(f tree.ImpurityMeasure) { c.impurity = f }
func (c *Classifier) setMaxFeatures(n int)               { c.MaxFeatures = n }
func (c *Classifier) setNumTrees(n int)                  { c.NTrees = n }
func (c *Classifier) setNumWorkers(n int)                { c.nWorkers = n }
>>>>>>> 2b889ed4

type forestConfiger interface {
	setMinSplit(n int)
	setMinLeaf(n int)
	setMaxDepth(n int)
	setImpurity(f tree.ImpurityMeasure)
	setMaxFeatures(n int)
	setNumTrees(n int)
	setNumWorkers(n int)
	setComputeOOB()
}

var (
	Gini    = tree.Gini
	Entropy = tree.Entropy
)

// MinSplit limits the size for a node to be split vs marked as a leaf
func MinSplit(n int) func(forestConfiger) {
	return func(c forestConfiger) {
		c.setMinSplit(n)
	}
}

// MinLeaf limits the size of a child/leaf node for a split
// threshold to be considered
func MinLeaf(n int) func(forestConfiger) {
	return func(c forestConfiger) {
		c.setMinLeaf(n)
	}
}

// MaxDepth limits the depth of the fitted tree. Specifying -1 for n will
// grow a full tree, subject to MinLeaf and MinSplit constraints.
func MaxDepth(n int) func(forestConfiger) {
	return func(c forestConfiger) {
		c.setMaxDepth(n)
	}
}

// Impurity sets the impurity measure used to evaluate each candidate split.
// Currently Gini and Entropy are the only implemented options.
func Impurity(f tree.ImpurityMeasure) func(forestConfiger) {
	return func(c forestConfiger) {
		c.setImpurity(f)
	}
}

// MaxFeatures limits the number of features considered for splitting at each
// step. If not provided or -1 then all features are considered.
func MaxFeatures(n int) func(forestConfiger) {
	return func(c forestConfiger) {
		c.setMaxFeatures(n)
	}
}

// NumTrees sets the number of trees used in the random forest.
func NumTrees(n int) func(forestConfiger) {
	return func(c forestConfiger) {
		c.setNumTrees(n)
	}
}

// NumWorkers sets the number of workes used to fit trees; ensure
// GOMAXPROCS is also set > 1 to take advantage of multi cpu.
func NumWorkers(n int) func(forestConfiger) {
	return func(c forestConfiger) {
		c.setNumWorkers(n)
	}
}

// ComputeOOB computes the confusion matrix from out of bag samples
// for each tree.
func ComputeOOB() func(forestConfiger) {
	return func(c forestConfiger) {
		c.setComputeOOB()
	}
}

// NewClassifier returns a configured/initialized random forest classifier.
// If no options are passed, the returned Classifier will be equivalent to
// the following call:
//
//	clf := NewClassifier(NumTrees(10), MaxFeatures(-1), MinSplit(2), MinLeaf(1),
//		MaxDepth(-1), Impurity(Gini), NumWorkers(1))
func NewClassifier(options ...func(forestConfiger)) *Classifier {
	f := &Classifier{
		NTrees:      10,
		MaxFeatures: -1,
		MinSplit:    2,
		MinLeaf:     1,
		MaxDepth:    -1,
		impurity:    Gini,
	}

	for _, opt := range options {
		opt(f)
	}

	return f
}

// Fit constructs a forest from fitting n trees from the provided features X, and
// labels Y.
func (f *Classifier) Fit(X [][]float64, Y []string) {
	// labels as integer ids, ensure all trees know about all classes
	var yIDs []int
	uniq := make(map[string]int)
	var classes []string
	for _, val := range Y {
		id, ok := uniq[val]
		if !ok {
			id = len(uniq)
			uniq[val] = id
			classes = append(classes, val)
		}
		yIDs = append(yIDs, id)
	}
	f.Classes = classes

	f.Trees = make([]*tree.Classifier, f.NTrees)

	if f.MaxFeatures < 0 {
		f.MaxFeatures = int(math.Sqrt(float64(len(X[0]))))
	}

	var oobClassCtr *oobCtr
	if f.computeOOB {
		oobClassCtr = newOOBCtr(len(Y), len(f.Classes))
	}

	in := make(chan *fitTree)
	out := make(chan *fitTree)

	nWorkers := f.nWorkers
	if nWorkers < 1 {
		nWorkers = 1
	}

	// start workers
	for i := 0; i < nWorkers; i++ {
		go func(id int) {
			for w := range in {
				clf := tree.NewClassifier(tree.MinSplit(f.MinSplit), tree.MinLeaf(f.MinLeaf),
					tree.MaxDepth(f.MaxDepth), tree.Impurity(f.impurity),
<<<<<<< HEAD
					tree.MaxFeatures(f.MaxFeatures), tree.RandState(int64(id)))
				clf.FitInx(X, yIDs, w.inx, classes)

				w.t = clf

				if f.computeOOB {
					oobClassCtr.update(X, w.inBag, w.t)
				}

				out <- w
=======
					tree.MaxFeatures(f.MaxFeatures), tree.RandState(int64(id)*time.Now().UnixNano()))
				clf.FitInx(X, yIDs, inx, classes)
				out <- clf
>>>>>>> 2b889ed4
			}
		}(i)
	}

	// fill the queue
	go func() {
		for _ = range f.Trees {
			inx, inBag := bootstrapInx(len(X))
			in <- &fitTree{inx: inx, inBag: inBag}
		}
		close(in)
	}()

	for i := range f.Trees {
		w := <-out
		f.Trees[i] = w.t
	}

	if f.computeOOB {
		f.ConfusionMatrix, f.Accuracy = oobClassCtr.compute(yIDs)
	}
}

// Predict returns the most probable class id for each example. The id
// corresponds to the index of the class label in Classifier.Classes.
func (f *Classifier) Predict(X [][]float64) []int {
	classVotes := make([][]int, len(X))
	for i := range classVotes {
		classVotes[i] = make([]int, len(f.Classes))
	}

	for _, t := range f.Trees {
		for i, class := range t.Predict(X) {
			classVotes[i][class]++
		}
	}

	// find max class for each example
	maxClass := make([]int, len(X))

	for i := range maxClass {
		maxCt := 0
		maxC := 0
		for class, count := range classVotes[i] {
			if count > maxCt {
				maxCt = count
				maxC = class
			}
		}
		maxClass[i] = maxC
	}

	return maxClass
}

// PredictProb returns the class probability for each example. The indices of the
// return value correspond to Classifier.Classes.
func (f *Classifier) PredictProb(X [][]float64) [][]float64 {
	//TODO: weighted voting...
	probs := make([][]float64, len(X))
	// initialize the other dim
	for row := range probs {
		probs[row] = make([]float64, len(f.Classes))
	}

	for _, t := range f.Trees {
		tProbs := t.PredictProb(X)
		for row := range tProbs {
			for class := range tProbs[row] {
				probs[row][class] += tProbs[row][class] / float64(f.NTrees)
			}
		}
	}

	return probs
}

func (f *Classifier) Save(w io.Writer) error {
	e := gob.NewEncoder(w)
	return e.Encode(f)
}

func (f *Classifier) Load(r io.Reader) error {
	d := gob.NewDecoder(r)
	return d.Decode(f)
}

type fitTree struct {
	t     *tree.Classifier
	inx   []int
	inBag []bool
}

func bootstrapInx(n int) ([]int, []bool) {
	inBag := make([]bool, n)
	inx := make([]int, n)
	for i := range inx {
		id := rand.Intn(n)
		inx[i] = id
		inBag[id] = true
	}
	return inx, inBag
}

type oobCtr struct {
	classVotes [][]int // array of nExample x nClasses
}

func newOOBCtr(nExample, nClasses int) *oobCtr {
	classVotes := make([][]int, nExample)
	for i := range classVotes {
		classVotes[i] = make([]int, nClasses)
	}
	m := oobCtr{classVotes: classVotes}
	return &m
}

// accumulate oob predictions for a tree
func (o *oobCtr) update(X [][]float64, inBag []bool, t *tree.Classifier) {
	var inx []int
	for i, in := range inBag {
		if !in {
			inx = append(inx, i)
		}
	}

	pred := t.PredictID(X, inx)

	for i, sampleInx := range inx {
		o.classVotes[sampleInx][pred[i]]++
	}
}

// compute confusion matrix and overall accuracy from oob predictions
func (o *oobCtr) compute(Y []int) ([][]int, float64) {
	confMat := make([][]int, len(o.classVotes[0]))
	for i := range confMat {
		confMat[i] = make([]int, len(o.classVotes[0]))
	}

	for i, actual := range Y {
		// find max vote from forest
		maxClass := 0
		maxVotes := 0
		for class, nVotes := range o.classVotes[i] {
			if nVotes > maxVotes {
				maxVotes = nVotes
				maxClass = class
			}
		}

		confMat[actual][maxClass]++
	}

	correctCt := 0
	for i := range confMat {
		correctCt += confMat[i][i]
	}
	accuracy := float64(correctCt) / float64(len(Y))

	return confMat, accuracy
}<|MERGE_RESOLUTION|>--- conflicted
+++ resolved
@@ -16,8 +16,11 @@
 	"github.com/wlattner/rf/tree"
 )
 
-<<<<<<< HEAD
-type ForestClassifier struct {
+func init() {
+	rand.Seed(time.Now().UnixNano())
+}
+
+type Classifier struct {
 	NTrees          int
 	MinSplit        int
 	MinLeaf         int
@@ -33,32 +36,6 @@
 }
 
 // methods for the forestConfiger interface
-func (c *ForestClassifier) setMinSplit(n int)                  { c.MinSplit = n }
-func (c *ForestClassifier) setMinLeaf(n int)                   { c.MinLeaf = n }
-func (c *ForestClassifier) setMaxDepth(n int)                  { c.MaxDepth = n }
-func (c *ForestClassifier) setImpurity(f tree.ImpurityMeasure) { c.impurity = f }
-func (c *ForestClassifier) setMaxFeatures(n int)               { c.MaxFeatures = n }
-func (c *ForestClassifier) setNumTrees(n int)                  { c.NTrees = n }
-func (c *ForestClassifier) setNumWorkers(n int)                { c.nWorkers = n }
-func (c *ForestClassifier) setComputeOOB()                     { c.computeOOB = true }
-=======
-func init() {
-	rand.Seed(time.Now().UnixNano())
-}
-
-type Classifier struct {
-	NTrees      int
-	MinSplit    int
-	MinLeaf     int
-	MaxDepth    int
-	MaxFeatures int
-	Classes     []string
-	Trees       []*tree.Classifier
-	impurity    tree.ImpurityMeasure
-	nWorkers    int
-}
-
-// methods for the forestConfiger interface
 func (c *Classifier) setMinSplit(n int)                  { c.MinSplit = n }
 func (c *Classifier) setMinLeaf(n int)                   { c.MinLeaf = n }
 func (c *Classifier) setMaxDepth(n int)                  { c.MaxDepth = n }
@@ -66,7 +43,7 @@
 func (c *Classifier) setMaxFeatures(n int)               { c.MaxFeatures = n }
 func (c *Classifier) setNumTrees(n int)                  { c.NTrees = n }
 func (c *Classifier) setNumWorkers(n int)                { c.nWorkers = n }
->>>>>>> 2b889ed4
+func (c *Classifier) setComputeOOB()                     { c.computeOOB = true }
 
 type forestConfiger interface {
 	setMinSplit(n int)
@@ -211,9 +188,8 @@
 		go func(id int) {
 			for w := range in {
 				clf := tree.NewClassifier(tree.MinSplit(f.MinSplit), tree.MinLeaf(f.MinLeaf),
-					tree.MaxDepth(f.MaxDepth), tree.Impurity(f.impurity),
-<<<<<<< HEAD
-					tree.MaxFeatures(f.MaxFeatures), tree.RandState(int64(id)))
+					tree.MaxDepth(f.MaxDepth), tree.Impurity(f.impurity), tree.MaxFeatures(f.MaxFeatures),
+					tree.RandState(int64(id)*time.Now().UnixNano()))
 				clf.FitInx(X, yIDs, w.inx, classes)
 
 				w.t = clf
@@ -223,11 +199,6 @@
 				}
 
 				out <- w
-=======
-					tree.MaxFeatures(f.MaxFeatures), tree.RandState(int64(id)*time.Now().UnixNano()))
-				clf.FitInx(X, yIDs, inx, classes)
-				out <- clf
->>>>>>> 2b889ed4
 			}
 		}(i)
 	}
