--- conflicted
+++ resolved
@@ -130,10 +130,7 @@
 
 // Fit constructs a forest from fitting n trees from the provided features X, and
 // labels Y.
-<<<<<<< HEAD
 func (f *ForestClassifier) Fit(X [][]float32, Y []string) {
-=======
-func (f *ForestClassifier) Fit(X [][]float64, Y []string) {
 	// labels as integer ids, ensure all trees know about all classes
 	var yIDs []int
 	uniq := make(map[string]int)
@@ -149,7 +146,6 @@
 	}
 	f.Classes = classes
 
->>>>>>> 628e2663
 	f.Trees = make([]*tree.Classifier, f.NTrees)
 
 	if f.MaxFeatures < 0 {
